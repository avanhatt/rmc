--- conflicted
+++ resolved
@@ -13,15 +13,8 @@
 
     // (separate lines to ensure the spans are accurate)
 
-<<<<<<< HEAD
-    // SNAP 9e4e524 uncomment this after the next snapshot
-    // NOTE(stage0) just in case tidy doesn't check snap's in tests
-    // let &_ // ~ ERROR expected `&mut isize`, found `&_`
-    //    = foo;
-=======
      let &_ //~ ERROR expected `&mut isize`, found `&_`
         = foo;
->>>>>>> 7d72719e
     let &mut _ = foo;
 
     let bar = &1is;
