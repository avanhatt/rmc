--- conflicted
+++ resolved
@@ -27,10 +27,7 @@
 use mem;
 use rt;
 use sync::{StaticMutex, StaticCondvar};
-<<<<<<< HEAD
-=======
 use sync::mpsc::{channel, Sender, Receiver};
->>>>>>> bc83a009
 use sys::helper_signal;
 
 use thread::Thread;
