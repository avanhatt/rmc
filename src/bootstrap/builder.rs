use std::any::Any;
use std::cell::{Cell, RefCell};
use std::collections::BTreeSet;
use std::env;
use std::ffi::OsStr;
use std::fmt::Debug;
use std::fs;
use std::hash::Hash;
use std::ops::Deref;
use std::path::{Path, PathBuf};
use std::process::Command;
use std::time::{Duration, Instant};

use build_helper::{output, t};

use crate::cache::{Cache, Interned, INTERNER};
use crate::check;
use crate::compile;
use crate::config::TargetSelection;
use crate::dist;
use crate::doc;
use crate::flags::{Color, Subcommand};
use crate::install;
use crate::native;
use crate::run;
use crate::test;
use crate::tool::{self, SourceType};
use crate::util::{self, add_dylib_path, add_link_lib_path, exe, libdir};
use crate::{Build, DocTests, GitRepo, Mode};

pub use crate::Compiler;
// FIXME: replace with std::lazy after it gets stabilized and reaches beta
use once_cell::sync::Lazy;

pub struct Builder<'a> {
    pub build: &'a Build,
    pub top_stage: u32,
    pub kind: Kind,
    cache: Cache,
    stack: RefCell<Vec<Box<dyn Any>>>,
    time_spent_on_dependencies: Cell<Duration>,
    pub paths: Vec<PathBuf>,
}

impl<'a> Deref for Builder<'a> {
    type Target = Build;

    fn deref(&self) -> &Self::Target {
        self.build
    }
}

pub trait Step: 'static + Clone + Debug + PartialEq + Eq + Hash {
    /// `PathBuf` when directories are created or to return a `Compiler` once
    /// it's been assembled.
    type Output: Clone;

    /// Whether this step is run by default as part of its respective phase.
    /// `true` here can still be overwritten by `should_run` calling `default_condition`.
    const DEFAULT: bool = false;

    /// If true, then this rule should be skipped if --target was specified, but --host was not
    const ONLY_HOSTS: bool = false;

    /// Primary function to execute this rule. Can call `builder.ensure()`
    /// with other steps to run those.
    fn run(self, builder: &Builder<'_>) -> Self::Output;

    /// When bootstrap is passed a set of paths, this controls whether this rule
    /// will execute. However, it does not get called in a "default" context
    /// when we are not passed any paths; in that case, `make_run` is called
    /// directly.
    fn should_run(run: ShouldRun<'_>) -> ShouldRun<'_>;

    /// Builds up a "root" rule, either as a default rule or from a path passed
    /// to us.
    ///
    /// When path is `None`, we are executing in a context where no paths were
    /// passed. When `./x.py build` is run, for example, this rule could get
    /// called if it is in the correct list below with a path of `None`.
    fn make_run(_run: RunConfig<'_>) {
        // It is reasonable to not have an implementation of make_run for rules
        // who do not want to get called from the root context. This means that
        // they are likely dependencies (e.g., sysroot creation) or similar, and
        // as such calling them from ./x.py isn't logical.
        unimplemented!()
    }
}

pub struct RunConfig<'a> {
    pub builder: &'a Builder<'a>,
    pub target: TargetSelection,
    pub path: PathBuf,
}

impl RunConfig<'_> {
    pub fn build_triple(&self) -> TargetSelection {
        self.builder.build.build
    }
}

struct StepDescription {
    default: bool,
    only_hosts: bool,
    should_run: fn(ShouldRun<'_>) -> ShouldRun<'_>,
    make_run: fn(RunConfig<'_>),
    name: &'static str,
}

/// Collection of paths used to match a task rule.
#[derive(Debug, Clone, PartialOrd, Ord, PartialEq, Eq)]
pub enum PathSet {
    /// A collection of individual paths.
    ///
    /// These are generally matched as a path suffix. For example, a
    /// command-line value of `libstd` will match if `src/libstd` is in the
    /// set.
    Set(BTreeSet<PathBuf>),
    /// A "suite" of paths.
    ///
    /// These can match as a path suffix (like `Set`), or as a prefix. For
    /// example, a command-line value of `src/test/ui/abi/variadic-ffi.rs`
    /// will match `src/test/ui`. A command-line value of `ui` would also
    /// match `src/test/ui`.
    Suite(PathBuf),
}

impl PathSet {
    fn empty() -> PathSet {
        PathSet::Set(BTreeSet::new())
    }

    fn one<P: Into<PathBuf>>(path: P) -> PathSet {
        let mut set = BTreeSet::new();
        set.insert(path.into());
        PathSet::Set(set)
    }

    fn has(&self, needle: &Path) -> bool {
        match self {
            PathSet::Set(set) => set.iter().any(|p| p.ends_with(needle)),
            PathSet::Suite(suite) => suite.ends_with(needle),
        }
    }

    fn path(&self, builder: &Builder<'_>) -> PathBuf {
        match self {
            PathSet::Set(set) => set.iter().next().unwrap_or(&builder.build.src).to_path_buf(),
            PathSet::Suite(path) => PathBuf::from(path),
        }
    }
}

impl StepDescription {
    fn from<S: Step>() -> StepDescription {
        StepDescription {
            default: S::DEFAULT,
            only_hosts: S::ONLY_HOSTS,
            should_run: S::should_run,
            make_run: S::make_run,
            name: std::any::type_name::<S>(),
        }
    }

    fn maybe_run(&self, builder: &Builder<'_>, pathset: &PathSet) {
        if self.is_excluded(builder, pathset) {
            return;
        }

        // Determine the targets participating in this rule.
        let targets = if self.only_hosts { &builder.hosts } else { &builder.targets };

        for target in targets {
            let run = RunConfig { builder, path: pathset.path(builder), target: *target };
            (self.make_run)(run);
        }
    }

    fn is_excluded(&self, builder: &Builder<'_>, pathset: &PathSet) -> bool {
        if builder.config.exclude.iter().any(|e| pathset.has(e)) {
            eprintln!("Skipping {:?} because it is excluded", pathset);
            return true;
        }

        if !builder.config.exclude.is_empty() {
            eprintln!(
                "{:?} not skipped for {:?} -- not in {:?}",
                pathset, self.name, builder.config.exclude
            );
        }
        false
    }

    fn run(v: &[StepDescription], builder: &Builder<'_>, paths: &[PathBuf]) {
        let should_runs =
            v.iter().map(|desc| (desc.should_run)(ShouldRun::new(builder))).collect::<Vec<_>>();

        // sanity checks on rules
        for (desc, should_run) in v.iter().zip(&should_runs) {
            assert!(
                !should_run.paths.is_empty(),
                "{:?} should have at least one pathset",
                desc.name
            );
        }

        if paths.is_empty() || builder.config.include_default_paths {
            for (desc, should_run) in v.iter().zip(&should_runs) {
                if desc.default && should_run.is_really_default() {
                    for pathset in &should_run.paths {
                        desc.maybe_run(builder, pathset);
                    }
                }
            }
        }

        for path in paths {
            // strip CurDir prefix if present
            let path = match path.strip_prefix(".") {
                Ok(p) => p,
                Err(_) => path,
            };

            let mut attempted_run = false;
            for (desc, should_run) in v.iter().zip(&should_runs) {
                if let Some(suite) = should_run.is_suite_path(path) {
                    attempted_run = true;
                    desc.maybe_run(builder, suite);
                } else if let Some(pathset) = should_run.pathset_for_path(path) {
                    attempted_run = true;
                    desc.maybe_run(builder, pathset);
                }
            }

            if !attempted_run {
                panic!("error: no rules matched {}", path.display());
            }
        }
    }
}

enum ReallyDefault<'a> {
    Bool(bool),
    Lazy(Lazy<bool, Box<dyn Fn() -> bool + 'a>>),
}

pub struct ShouldRun<'a> {
    pub builder: &'a Builder<'a>,
    // use a BTreeSet to maintain sort order
    paths: BTreeSet<PathSet>,

    // If this is a default rule, this is an additional constraint placed on
    // its run. Generally something like compiler docs being enabled.
    is_really_default: ReallyDefault<'a>,
}

impl<'a> ShouldRun<'a> {
    fn new(builder: &'a Builder<'_>) -> ShouldRun<'a> {
        ShouldRun {
            builder,
            paths: BTreeSet::new(),
            is_really_default: ReallyDefault::Bool(true), // by default no additional conditions
        }
    }

    pub fn default_condition(mut self, cond: bool) -> Self {
        self.is_really_default = ReallyDefault::Bool(cond);
        self
    }

    pub fn lazy_default_condition(mut self, lazy_cond: Box<dyn Fn() -> bool + 'a>) -> Self {
        self.is_really_default = ReallyDefault::Lazy(Lazy::new(lazy_cond));
        self
    }

    pub fn is_really_default(&self) -> bool {
        match &self.is_really_default {
            ReallyDefault::Bool(val) => *val,
            ReallyDefault::Lazy(lazy) => *lazy.deref(),
        }
    }

    /// Indicates it should run if the command-line selects the given crate or
    /// any of its (local) dependencies.
    ///
    /// Compared to `krate`, this treats the dependencies as aliases for the
    /// same job. Generally it is preferred to use `krate`, and treat each
    /// individual path separately. For example `./x.py test src/liballoc`
    /// (which uses `krate`) will test just `liballoc`. However, `./x.py check
    /// src/liballoc` (which uses `all_krates`) will check all of `libtest`.
    /// `all_krates` should probably be removed at some point.
    pub fn all_krates(mut self, name: &str) -> Self {
        let mut set = BTreeSet::new();
        for krate in self.builder.in_tree_crates(name, None) {
            let path = krate.local_path(self.builder);
            set.insert(path);
        }
        self.paths.insert(PathSet::Set(set));
        self
    }

    /// Indicates it should run if the command-line selects the given crate or
    /// any of its (local) dependencies.
    ///
    /// `make_run` will be called separately for each matching command-line path.
    pub fn krate(mut self, name: &str) -> Self {
        for krate in self.builder.in_tree_crates(name, None) {
            let path = krate.local_path(self.builder);
            self.paths.insert(PathSet::one(path));
        }
        self
    }

    // single, non-aliased path
    pub fn path(self, path: &str) -> Self {
        self.paths(&[path])
    }

    // multiple aliases for the same job
    pub fn paths(mut self, paths: &[&str]) -> Self {
        self.paths.insert(PathSet::Set(paths.iter().map(PathBuf::from).collect()));
        self
    }

    pub fn is_suite_path(&self, path: &Path) -> Option<&PathSet> {
        self.paths.iter().find(|pathset| match pathset {
            PathSet::Suite(p) => path.starts_with(p),
            PathSet::Set(_) => false,
        })
    }

    pub fn suite_path(mut self, suite: &str) -> Self {
        self.paths.insert(PathSet::Suite(PathBuf::from(suite)));
        self
    }

    // allows being more explicit about why should_run in Step returns the value passed to it
    pub fn never(mut self) -> ShouldRun<'a> {
        self.paths.insert(PathSet::empty());
        self
    }

    fn pathset_for_path(&self, path: &Path) -> Option<&PathSet> {
        self.paths.iter().find(|pathset| pathset.has(path))
    }
}

#[derive(Copy, Clone, PartialEq, Eq, Debug)]
pub enum Kind {
    Build,
    Check,
    Clippy,
    Fix,
    Format,
    Test,
    Bench,
    Dist,
    Doc,
    Install,
    Run,
}

impl<'a> Builder<'a> {
    fn get_step_descriptions(kind: Kind) -> Vec<StepDescription> {
        macro_rules! describe {
            ($($rule:ty),+ $(,)?) => {{
                vec![$(StepDescription::from::<$rule>()),+]
            }};
        }
        match kind {
            Kind::Build => describe!(
                compile::Std,
                compile::Rustc,
                compile::CodegenBackend,
                compile::StartupObjects,
                tool::BuildManifest,
                tool::Rustbook,
                tool::ErrorIndex,
                tool::UnstableBookGen,
                tool::Tidy,
                tool::Linkchecker,
                tool::CargoTest,
                tool::Compiletest,
                tool::Dashboard,
                tool::RemoteTestServer,
                tool::RemoteTestClient,
                tool::RustInstaller,
                tool::Cargo,
                tool::Rls,
                tool::RustAnalyzer,
                tool::RustDemangler,
                tool::Rustdoc,
                tool::Clippy,
                tool::CargoClippy,
                native::Llvm,
                native::Sanitizers,
                tool::Rustfmt,
                tool::Miri,
                tool::CargoMiri,
                native::Lld,
                native::CrtBeginEnd
            ),
            Kind::Check | Kind::Clippy { .. } | Kind::Fix | Kind::Format => describe!(
                check::Std,
                check::Rustc,
                check::Rustdoc,
                check::CodegenBackend,
                check::Clippy,
                check::Miri,
                check::Rls,
                check::Rustfmt,
                check::Bootstrap
            ),
            Kind::Test => describe!(
                crate::toolstate::ToolStateCheck,
                test::ExpandYamlAnchors,
                test::Tidy,
                test::Ui,
                test::RunPassValgrind,
                test::MirOpt,
                test::Codegen,
                test::CodegenUnits,
                test::Assembly,
                test::Incremental,
                test::Debuginfo,
                test::UiFullDeps,
                test::Rustdoc,
                test::Pretty,
                test::Crate,
                test::CrateLibrustc,
                test::CrateRustdoc,
                test::CrateRustdocJsonTypes,
                test::Linkcheck,
                test::TierCheck,
                test::Cargotest,
                test::Cargo,
                test::Rls,
                test::ErrorIndex,
                test::Distcheck,
                test::RunMakeFullDeps,
                test::Nomicon,
                test::Reference,
                test::RustdocBook,
                test::RustByExample,
                test::TheBook,
                test::UnstableBook,
                test::RustcBook,
                test::LintDocs,
                test::RustcGuide,
                test::EmbeddedBook,
                test::EditionGuide,
                test::Rustfmt,
                test::Miri,
                test::Clippy,
                test::RustDemangler,
                test::CompiletestTest,
                test::RustdocJSStd,
                test::RustdocJSNotStd,
                test::RustdocGUI,
                test::RustdocTheme,
                test::RustdocUi,
                test::RustdocJson,
                test::HtmlCheck,
                // Run bootstrap close to the end as it's unlikely to fail
                test::Bootstrap,
                // RMC regression tests
                test::CBMC,
                test::Firecracker,
                test::Prusti,
                test::Serial,
                test::SMACK,
                test::CargoRMC,
                test::Expected,
                test::Dashboard,
                // Run run-make last, since these won't pass without make on Windows
                test::RunMake,
            ),
            Kind::Bench => describe!(test::Crate, test::CrateLibrustc),
            Kind::Doc => describe!(
                doc::UnstableBook,
                doc::UnstableBookGen,
                doc::TheBook,
                doc::Standalone,
                doc::Std,
                doc::Rustc,
                doc::Rustdoc,
                doc::Rustfmt,
                doc::ErrorIndex,
                doc::Nomicon,
                doc::Reference,
                doc::RustdocBook,
                doc::RustByExample,
                doc::RustcBook,
                doc::CargoBook,
                doc::EmbeddedBook,
                doc::EditionGuide,
            ),
            Kind::Dist => describe!(
                dist::Docs,
                dist::RustcDocs,
                dist::Mingw,
                dist::Rustc,
                dist::DebuggerScripts,
                dist::Std,
                dist::RustcDev,
                dist::Analysis,
                dist::Src,
                dist::PlainSourceTarball,
                dist::Cargo,
                dist::Rls,
                dist::RustAnalyzer,
                dist::Rustfmt,
                dist::RustDemangler,
                dist::Clippy,
                dist::Miri,
                dist::LlvmTools,
                dist::RustDev,
                dist::Extended,
                dist::BuildManifest,
                dist::ReproducibleArtifacts,
            ),
            Kind::Install => describe!(
                install::Docs,
                install::Std,
                install::Cargo,
                install::Rls,
                install::RustAnalyzer,
                install::Rustfmt,
                install::RustDemangler,
                install::Clippy,
                install::Miri,
                install::Analysis,
                install::Src,
                install::Rustc
            ),
<<<<<<< HEAD
            Kind::Run => describe!(run::Dashboard, run::ExpandYamlAnchors, run::BuildManifest),
=======
            Kind::Run => describe!(run::ExpandYamlAnchors, run::BuildManifest, run::BumpStage0),
>>>>>>> 73641cd2
        }
    }

    pub fn get_help(build: &Build, subcommand: &str) -> Option<String> {
        let kind = match subcommand {
            "build" => Kind::Build,
            "doc" => Kind::Doc,
            "test" => Kind::Test,
            "bench" => Kind::Bench,
            "dist" => Kind::Dist,
            "install" => Kind::Install,
            _ => return None,
        };

        let builder = Self::new_internal(build, kind, vec![]);
        let builder = &builder;
        let mut should_run = ShouldRun::new(builder);
        for desc in Builder::get_step_descriptions(builder.kind) {
            should_run = (desc.should_run)(should_run);
        }
        let mut help = String::from("Available paths:\n");
        let mut add_path = |path: &Path| {
            help.push_str(&format!("    ./x.py {} {}\n", subcommand, path.display()));
        };
        for pathset in should_run.paths {
            match pathset {
                PathSet::Set(set) => {
                    for path in set {
                        add_path(&path);
                    }
                }
                PathSet::Suite(path) => {
                    add_path(&path.join("..."));
                }
            }
        }
        Some(help)
    }

    fn new_internal(build: &Build, kind: Kind, paths: Vec<PathBuf>) -> Builder<'_> {
        Builder {
            build,
            top_stage: build.config.stage,
            kind,
            cache: Cache::new(),
            stack: RefCell::new(Vec::new()),
            time_spent_on_dependencies: Cell::new(Duration::new(0, 0)),
            paths,
        }
    }

    pub fn new(build: &Build) -> Builder<'_> {
        let (kind, paths) = match build.config.cmd {
            Subcommand::Build { ref paths } => (Kind::Build, &paths[..]),
            Subcommand::Check { ref paths } => (Kind::Check, &paths[..]),
            Subcommand::Clippy { ref paths, .. } => (Kind::Clippy, &paths[..]),
            Subcommand::Fix { ref paths } => (Kind::Fix, &paths[..]),
            Subcommand::Doc { ref paths, .. } => (Kind::Doc, &paths[..]),
            Subcommand::Test { ref paths, .. } => (Kind::Test, &paths[..]),
            Subcommand::Bench { ref paths, .. } => (Kind::Bench, &paths[..]),
            Subcommand::Dist { ref paths } => (Kind::Dist, &paths[..]),
            Subcommand::Install { ref paths } => (Kind::Install, &paths[..]),
            Subcommand::Run { ref paths } => (Kind::Run, &paths[..]),
            Subcommand::Format { .. } | Subcommand::Clean { .. } | Subcommand::Setup { .. } => {
                panic!()
            }
        };

        Self::new_internal(build, kind, paths.to_owned())
    }

    pub fn execute_cli(&self) {
        self.run_step_descriptions(&Builder::get_step_descriptions(self.kind), &self.paths);
    }

    pub fn default_doc(&self, paths: &[PathBuf]) {
        self.run_step_descriptions(&Builder::get_step_descriptions(Kind::Doc), paths);
    }

    /// NOTE: keep this in sync with `rustdoc::clean::utils::doc_rust_lang_org_channel`, or tests will fail on beta/stable.
    pub fn doc_rust_lang_org_channel(&self) -> String {
        let channel = match &*self.config.channel {
            "stable" => &self.version,
            "beta" => "beta",
            "nightly" | "dev" => "nightly",
            // custom build of rustdoc maybe? link to the latest stable docs just in case
            _ => "stable",
        };
        "https://doc.rust-lang.org/".to_owned() + channel
    }

    fn run_step_descriptions(&self, v: &[StepDescription], paths: &[PathBuf]) {
        StepDescription::run(v, self, paths);
    }

    /// Obtain a compiler at a given stage and for a given host. Explicitly does
    /// not take `Compiler` since all `Compiler` instances are meant to be
    /// obtained through this function, since it ensures that they are valid
    /// (i.e., built and assembled).
    pub fn compiler(&self, stage: u32, host: TargetSelection) -> Compiler {
        self.ensure(compile::Assemble { target_compiler: Compiler { stage, host } })
    }

    /// Similar to `compiler`, except handles the full-bootstrap option to
    /// silently use the stage1 compiler instead of a stage2 compiler if one is
    /// requested.
    ///
    /// Note that this does *not* have the side effect of creating
    /// `compiler(stage, host)`, unlike `compiler` above which does have such
    /// a side effect. The returned compiler here can only be used to compile
    /// new artifacts, it can't be used to rely on the presence of a particular
    /// sysroot.
    ///
    /// See `force_use_stage1` for documentation on what each argument is.
    pub fn compiler_for(
        &self,
        stage: u32,
        host: TargetSelection,
        target: TargetSelection,
    ) -> Compiler {
        if self.build.force_use_stage1(Compiler { stage, host }, target) {
            self.compiler(1, self.config.build)
        } else {
            self.compiler(stage, host)
        }
    }

    pub fn sysroot(&self, compiler: Compiler) -> Interned<PathBuf> {
        self.ensure(compile::Sysroot { compiler })
    }

    /// Returns the libdir where the standard library and other artifacts are
    /// found for a compiler's sysroot.
    pub fn sysroot_libdir(&self, compiler: Compiler, target: TargetSelection) -> Interned<PathBuf> {
        #[derive(Debug, Copy, Clone, Hash, PartialEq, Eq)]
        struct Libdir {
            compiler: Compiler,
            target: TargetSelection,
        }
        impl Step for Libdir {
            type Output = Interned<PathBuf>;

            fn should_run(run: ShouldRun<'_>) -> ShouldRun<'_> {
                run.never()
            }

            fn run(self, builder: &Builder<'_>) -> Interned<PathBuf> {
                let lib = builder.sysroot_libdir_relative(self.compiler);
                let sysroot = builder
                    .sysroot(self.compiler)
                    .join(lib)
                    .join("rustlib")
                    .join(self.target.triple)
                    .join("lib");
                // Avoid deleting the rustlib/ directory we just copied
                // (in `impl Step for Sysroot`).
                if !builder.config.download_rustc {
                    let _ = fs::remove_dir_all(&sysroot);
                    t!(fs::create_dir_all(&sysroot));
                }
                INTERNER.intern_path(sysroot)
            }
        }
        self.ensure(Libdir { compiler, target })
    }

    pub fn sysroot_codegen_backends(&self, compiler: Compiler) -> PathBuf {
        self.sysroot_libdir(compiler, compiler.host).with_file_name("codegen-backends")
    }

    /// Returns the compiler's libdir where it stores the dynamic libraries that
    /// it itself links against.
    ///
    /// For example this returns `<sysroot>/lib` on Unix and `<sysroot>/bin` on
    /// Windows.
    pub fn rustc_libdir(&self, compiler: Compiler) -> PathBuf {
        if compiler.is_snapshot(self) {
            self.rustc_snapshot_libdir()
        } else {
            match self.config.libdir_relative() {
                Some(relative_libdir) if compiler.stage >= 1 => {
                    self.sysroot(compiler).join(relative_libdir)
                }
                _ => self.sysroot(compiler).join(libdir(compiler.host)),
            }
        }
    }

    /// Returns the compiler's relative libdir where it stores the dynamic libraries that
    /// it itself links against.
    ///
    /// For example this returns `lib` on Unix and `bin` on
    /// Windows.
    pub fn libdir_relative(&self, compiler: Compiler) -> &Path {
        if compiler.is_snapshot(self) {
            libdir(self.config.build).as_ref()
        } else {
            match self.config.libdir_relative() {
                Some(relative_libdir) if compiler.stage >= 1 => relative_libdir,
                _ => libdir(compiler.host).as_ref(),
            }
        }
    }

    /// Returns the compiler's relative libdir where the standard library and other artifacts are
    /// found for a compiler's sysroot.
    ///
    /// For example this returns `lib` on Unix and Windows.
    pub fn sysroot_libdir_relative(&self, compiler: Compiler) -> &Path {
        match self.config.libdir_relative() {
            Some(relative_libdir) if compiler.stage >= 1 => relative_libdir,
            _ if compiler.stage == 0 => &self.build.initial_libdir,
            _ => Path::new("lib"),
        }
    }

    /// Adds the compiler's directory of dynamic libraries to `cmd`'s dynamic
    /// library lookup path.
    pub fn add_rustc_lib_path(&self, compiler: Compiler, cmd: &mut Command) {
        // Windows doesn't need dylib path munging because the dlls for the
        // compiler live next to the compiler and the system will find them
        // automatically.
        if cfg!(windows) {
            return;
        }

        let mut dylib_dirs = vec![self.rustc_libdir(compiler)];

        // Ensure that the downloaded LLVM libraries can be found.
        if self.config.llvm_from_ci {
            let ci_llvm_lib = self.out.join(&*compiler.host.triple).join("ci-llvm").join("lib");
            dylib_dirs.push(ci_llvm_lib);
        }

        add_dylib_path(dylib_dirs, cmd);
    }

    /// Gets a path to the compiler specified.
    pub fn rustc(&self, compiler: Compiler) -> PathBuf {
        if compiler.is_snapshot(self) {
            self.initial_rustc.clone()
        } else {
            self.sysroot(compiler).join("bin").join(exe("rustc", compiler.host))
        }
    }

    /// Gets the paths to all of the compiler's codegen backends.
    fn codegen_backends(&self, compiler: Compiler) -> impl Iterator<Item = PathBuf> {
        fs::read_dir(self.sysroot_codegen_backends(compiler))
            .into_iter()
            .flatten()
            .filter_map(Result::ok)
            .map(|entry| entry.path())
    }

    pub fn rustdoc(&self, compiler: Compiler) -> PathBuf {
        self.ensure(tool::Rustdoc { compiler })
    }

    pub fn rustdoc_cmd(&self, compiler: Compiler) -> Command {
        let mut cmd = Command::new(&self.out.join("bootstrap/debug/rustdoc"));
        cmd.env("RUSTC_STAGE", compiler.stage.to_string())
            .env("RUSTC_SYSROOT", self.sysroot(compiler))
            // Note that this is *not* the sysroot_libdir because rustdoc must be linked
            // equivalently to rustc.
            .env("RUSTDOC_LIBDIR", self.rustc_libdir(compiler))
            .env("CFG_RELEASE_CHANNEL", &self.config.channel)
            .env("RUSTDOC_REAL", self.rustdoc(compiler))
            .env("RUSTC_BOOTSTRAP", "1");

        cmd.arg("-Wrustdoc::invalid_codeblock_attributes");

        if self.config.deny_warnings {
            cmd.arg("-Dwarnings");
        }
        cmd.arg("-Znormalize-docs");

        // Remove make-related flags that can cause jobserver problems.
        cmd.env_remove("MAKEFLAGS");
        cmd.env_remove("MFLAGS");

        if let Some(linker) = self.linker(compiler.host) {
            cmd.env("RUSTDOC_LINKER", linker);
        }
        if self.is_fuse_ld_lld(compiler.host) {
            cmd.env("RUSTDOC_FUSE_LD_LLD", "1");
        }
        cmd
    }

    /// Return the path to `llvm-config` for the target, if it exists.
    ///
    /// Note that this returns `None` if LLVM is disabled, or if we're in a
    /// check build or dry-run, where there's no need to build all of LLVM.
    fn llvm_config(&self, target: TargetSelection) -> Option<PathBuf> {
        if self.config.llvm_enabled() && self.kind != Kind::Check && !self.config.dry_run {
            let llvm_config = self.ensure(native::Llvm { target });
            if llvm_config.is_file() {
                return Some(llvm_config);
            }
        }
        None
    }

    /// Prepares an invocation of `cargo` to be run.
    ///
    /// This will create a `Command` that represents a pending execution of
    /// Cargo. This cargo will be configured to use `compiler` as the actual
    /// rustc compiler, its output will be scoped by `mode`'s output directory,
    /// it will pass the `--target` flag for the specified `target`, and will be
    /// executing the Cargo command `cmd`.
    pub fn cargo(
        &self,
        compiler: Compiler,
        mode: Mode,
        source_type: SourceType,
        target: TargetSelection,
        cmd: &str,
    ) -> Cargo {
        let mut cargo = Command::new(&self.initial_cargo);
        let out_dir = self.stage_out(compiler, mode);

        // Codegen backends are not yet tracked by -Zbinary-dep-depinfo,
        // so we need to explicitly clear out if they've been updated.
        for backend in self.codegen_backends(compiler) {
            self.clear_if_dirty(&out_dir, &backend);
        }

        if cmd == "doc" || cmd == "rustdoc" {
            let my_out = match mode {
                // This is the intended out directory for compiler documentation.
                Mode::Rustc | Mode::ToolRustc => self.compiler_doc_out(target),
                Mode::Std => out_dir.join(target.triple).join("doc"),
                _ => panic!("doc mode {:?} not expected", mode),
            };
            let rustdoc = self.rustdoc(compiler);
            self.clear_if_dirty(&my_out, &rustdoc);
        }

        cargo.env("CARGO_TARGET_DIR", &out_dir).arg(cmd);

        let profile_var = |name: &str| {
            let profile = if self.config.rust_optimize { "RELEASE" } else { "DEV" };
            format!("CARGO_PROFILE_{}_{}", profile, name)
        };

        // See comment in rustc_llvm/build.rs for why this is necessary, largely llvm-config
        // needs to not accidentally link to libLLVM in stage0/lib.
        cargo.env("REAL_LIBRARY_PATH_VAR", &util::dylib_path_var());
        if let Some(e) = env::var_os(util::dylib_path_var()) {
            cargo.env("REAL_LIBRARY_PATH", e);
        }

        // Found with `rg "init_env_logger\("`. If anyone uses `init_env_logger`
        // from out of tree it shouldn't matter, since x.py is only used for
        // building in-tree.
        let color_logs = ["RUSTDOC_LOG_COLOR", "RUSTC_LOG_COLOR", "RUST_LOG_COLOR"];
        match self.build.config.color {
            Color::Always => {
                cargo.arg("--color=always");
                for log in &color_logs {
                    cargo.env(log, "always");
                }
            }
            Color::Never => {
                cargo.arg("--color=never");
                for log in &color_logs {
                    cargo.env(log, "never");
                }
            }
            Color::Auto => {} // nothing to do
        }

        if cmd != "install" {
            cargo.arg("--target").arg(target.rustc_target_arg());
        } else {
            assert_eq!(target, compiler.host);
        }

        // Set a flag for `check`/`clippy`/`fix`, so that certain build
        // scripts can do less work (i.e. not building/requiring LLVM).
        if cmd == "check" || cmd == "clippy" || cmd == "fix" {
            // If we've not yet built LLVM, or it's stale, then bust
            // the rustc_llvm cache. That will always work, even though it
            // may mean that on the next non-check build we'll need to rebuild
            // rustc_llvm. But if LLVM is stale, that'll be a tiny amount
            // of work comparitively, and we'd likely need to rebuild it anyway,
            // so that's okay.
            if crate::native::prebuilt_llvm_config(self, target).is_err() {
                cargo.env("RUST_CHECK", "1");
            }
        }

        let stage = if compiler.stage == 0 && self.local_rebuild {
            // Assume the local-rebuild rustc already has stage1 features.
            1
        } else {
            compiler.stage
        };

        let mut rustflags = Rustflags::new(target);
        if stage != 0 {
            if let Ok(s) = env::var("CARGOFLAGS_NOT_BOOTSTRAP") {
                cargo.args(s.split_whitespace());
            }
            rustflags.env("RUSTFLAGS_NOT_BOOTSTRAP");
        } else {
            if let Ok(s) = env::var("CARGOFLAGS_BOOTSTRAP") {
                cargo.args(s.split_whitespace());
            }
            rustflags.env("RUSTFLAGS_BOOTSTRAP");
            if cmd == "clippy" {
                // clippy overwrites sysroot if we pass it to cargo.
                // Pass it directly to clippy instead.
                // NOTE: this can't be fixed in clippy because we explicitly don't set `RUSTC`,
                // so it has no way of knowing the sysroot.
                rustflags.arg("--sysroot");
                rustflags.arg(
                    self.sysroot(compiler)
                        .as_os_str()
                        .to_str()
                        .expect("sysroot must be valid UTF-8"),
                );
                // Only run clippy on a very limited subset of crates (in particular, not build scripts).
                cargo.arg("-Zunstable-options");
                // Explicitly does *not* set `--cfg=bootstrap`, since we're using a nightly clippy.
                let host_version = Command::new("rustc").arg("--version").output().map_err(|_| ());
                let output = host_version.and_then(|output| {
                    if output.status.success() {
                        Ok(output)
                    } else {
                        Err(())
                    }
                }).unwrap_or_else(|_| {
                    eprintln!(
                        "error: `x.py clippy` requires a host `rustc` toolchain with the `clippy` component"
                    );
                    eprintln!("help: try `rustup component add clippy`");
                    std::process::exit(1);
                });
                if !t!(std::str::from_utf8(&output.stdout)).contains("nightly") {
                    rustflags.arg("--cfg=bootstrap");
                }
            } else {
                rustflags.arg("--cfg=bootstrap");
            }
        }

        if self.config.rust_new_symbol_mangling {
            rustflags.arg("-Zsymbol-mangling-version=v0");
        }

        // FIXME: It might be better to use the same value for both `RUSTFLAGS` and `RUSTDOCFLAGS`,
        // but this breaks CI. At the very least, stage0 `rustdoc` needs `--cfg bootstrap`. See
        // #71458.
        let mut rustdocflags = rustflags.clone();
        rustdocflags.propagate_cargo_env("RUSTDOCFLAGS");
        if stage == 0 {
            rustdocflags.env("RUSTDOCFLAGS_BOOTSTRAP");
        } else {
            rustdocflags.env("RUSTDOCFLAGS_NOT_BOOTSTRAP");
        }

        if let Ok(s) = env::var("CARGOFLAGS") {
            cargo.args(s.split_whitespace());
        }

        match mode {
            Mode::Std | Mode::ToolBootstrap | Mode::ToolStd => {}
            Mode::Rustc | Mode::Codegen | Mode::ToolRustc => {
                // Build proc macros both for the host and the target
                if target != compiler.host && cmd != "check" {
                    cargo.arg("-Zdual-proc-macros");
                    rustflags.arg("-Zdual-proc-macros");
                }
            }
        }

        // This tells Cargo (and in turn, rustc) to output more complete
        // dependency information.  Most importantly for rustbuild, this
        // includes sysroot artifacts, like libstd, which means that we don't
        // need to track those in rustbuild (an error prone process!). This
        // feature is currently unstable as there may be some bugs and such, but
        // it represents a big improvement in rustbuild's reliability on
        // rebuilds, so we're using it here.
        //
        // For some additional context, see #63470 (the PR originally adding
        // this), as well as #63012 which is the tracking issue for this
        // feature on the rustc side.
        cargo.arg("-Zbinary-dep-depinfo");

        cargo.arg("-j").arg(self.jobs().to_string());
        // Remove make-related flags to ensure Cargo can correctly set things up
        cargo.env_remove("MAKEFLAGS");
        cargo.env_remove("MFLAGS");

        // FIXME: Temporary fix for https://github.com/rust-lang/cargo/issues/3005
        // Force cargo to output binaries with disambiguating hashes in the name
        let mut metadata = if compiler.stage == 0 {
            // Treat stage0 like a special channel, whether it's a normal prior-
            // release rustc or a local rebuild with the same version, so we
            // never mix these libraries by accident.
            "bootstrap".to_string()
        } else {
            self.config.channel.to_string()
        };
        // We want to make sure that none of the dependencies between
        // std/test/rustc unify with one another. This is done for weird linkage
        // reasons but the gist of the problem is that if librustc, libtest, and
        // libstd all depend on libc from crates.io (which they actually do) we
        // want to make sure they all get distinct versions. Things get really
        // weird if we try to unify all these dependencies right now, namely
        // around how many times the library is linked in dynamic libraries and
        // such. If rustc were a static executable or if we didn't ship dylibs
        // this wouldn't be a problem, but we do, so it is. This is in general
        // just here to make sure things build right. If you can remove this and
        // things still build right, please do!
        match mode {
            Mode::Std => metadata.push_str("std"),
            // When we're building rustc tools, they're built with a search path
            // that contains things built during the rustc build. For example,
            // bitflags is built during the rustc build, and is a dependency of
            // rustdoc as well. We're building rustdoc in a different target
            // directory, though, which means that Cargo will rebuild the
            // dependency. When we go on to build rustdoc, we'll look for
            // bitflags, and find two different copies: one built during the
            // rustc step and one that we just built. This isn't always a
            // problem, somehow -- not really clear why -- but we know that this
            // fixes things.
            Mode::ToolRustc => metadata.push_str("tool-rustc"),
            // Same for codegen backends.
            Mode::Codegen => metadata.push_str("codegen"),
            _ => {}
        }
        cargo.env("__CARGO_DEFAULT_LIB_METADATA", &metadata);

        if cmd == "clippy" {
            rustflags.arg("-Zforce-unstable-if-unmarked");
        }

        rustflags.arg("-Zmacro-backtrace");

        let want_rustdoc = self.doc_tests != DocTests::No;

        // We synthetically interpret a stage0 compiler used to build tools as a
        // "raw" compiler in that it's the exact snapshot we download. Normally
        // the stage0 build means it uses libraries build by the stage0
        // compiler, but for tools we just use the precompiled libraries that
        // we've downloaded
        let use_snapshot = mode == Mode::ToolBootstrap;
        assert!(!use_snapshot || stage == 0 || self.local_rebuild);

        let maybe_sysroot = self.sysroot(compiler);
        let sysroot = if use_snapshot { self.rustc_snapshot_sysroot() } else { &maybe_sysroot };
        let libdir = self.rustc_libdir(compiler);

        // Clear the output directory if the real rustc we're using has changed;
        // Cargo cannot detect this as it thinks rustc is bootstrap/debug/rustc.
        //
        // Avoid doing this during dry run as that usually means the relevant
        // compiler is not yet linked/copied properly.
        //
        // Only clear out the directory if we're compiling std; otherwise, we
        // should let Cargo take care of things for us (via depdep info)
        if !self.config.dry_run && mode == Mode::Std && cmd == "build" {
            self.clear_if_dirty(&out_dir, &self.rustc(compiler));
        }

        // Customize the compiler we're running. Specify the compiler to cargo
        // as our shim and then pass it some various options used to configure
        // how the actual compiler itself is called.
        //
        // These variables are primarily all read by
        // src/bootstrap/bin/{rustc.rs,rustdoc.rs}
        cargo
            .env("RUSTBUILD_NATIVE_DIR", self.native_dir(target))
            .env("RUSTC_REAL", self.rustc(compiler))
            .env("RUSTC_STAGE", stage.to_string())
            .env("RUSTC_SYSROOT", &sysroot)
            .env("RUSTC_LIBDIR", &libdir)
            .env("RUSTDOC", self.out.join("bootstrap/debug/rustdoc"))
            .env(
                "RUSTDOC_REAL",
                if cmd == "doc" || cmd == "rustdoc" || (cmd == "test" && want_rustdoc) {
                    self.rustdoc(compiler)
                } else {
                    PathBuf::from("/path/to/nowhere/rustdoc/not/required")
                },
            )
            .env("RUSTC_ERROR_METADATA_DST", self.extended_error_dir())
            .env("RUSTC_BREAK_ON_ICE", "1");
        // Clippy support is a hack and uses the default `cargo-clippy` in path.
        // Don't override RUSTC so that the `cargo-clippy` in path will be run.
        if cmd != "clippy" {
            cargo.env("RUSTC", self.out.join("bootstrap/debug/rustc"));
        }

        // Dealing with rpath here is a little special, so let's go into some
        // detail. First off, `-rpath` is a linker option on Unix platforms
        // which adds to the runtime dynamic loader path when looking for
        // dynamic libraries. We use this by default on Unix platforms to ensure
        // that our nightlies behave the same on Windows, that is they work out
        // of the box. This can be disabled, of course, but basically that's why
        // we're gated on RUSTC_RPATH here.
        //
        // Ok, so the astute might be wondering "why isn't `-C rpath` used
        // here?" and that is indeed a good question to ask. This codegen
        // option is the compiler's current interface to generating an rpath.
        // Unfortunately it doesn't quite suffice for us. The flag currently
        // takes no value as an argument, so the compiler calculates what it
        // should pass to the linker as `-rpath`. This unfortunately is based on
        // the **compile time** directory structure which when building with
        // Cargo will be very different than the runtime directory structure.
        //
        // All that's a really long winded way of saying that if we use
        // `-Crpath` then the executables generated have the wrong rpath of
        // something like `$ORIGIN/deps` when in fact the way we distribute
        // rustc requires the rpath to be `$ORIGIN/../lib`.
        //
        // So, all in all, to set up the correct rpath we pass the linker
        // argument manually via `-C link-args=-Wl,-rpath,...`. Plus isn't it
        // fun to pass a flag to a tool to pass a flag to pass a flag to a tool
        // to change a flag in a binary?
        if self.config.rust_rpath && util::use_host_linker(target) {
            let rpath = if target.contains("apple") {
                // Note that we need to take one extra step on macOS to also pass
                // `-Wl,-instal_name,@rpath/...` to get things to work right. To
                // do that we pass a weird flag to the compiler to get it to do
                // so. Note that this is definitely a hack, and we should likely
                // flesh out rpath support more fully in the future.
                rustflags.arg("-Zosx-rpath-install-name");
                Some("-Wl,-rpath,@loader_path/../lib")
            } else if !target.contains("windows") {
                Some("-Wl,-rpath,$ORIGIN/../lib")
            } else {
                None
            };
            if let Some(rpath) = rpath {
                rustflags.arg(&format!("-Clink-args={}", rpath));
            }
        }

        if let Some(host_linker) = self.linker(compiler.host) {
            cargo.env("RUSTC_HOST_LINKER", host_linker);
        }
        if self.is_fuse_ld_lld(compiler.host) {
            cargo.env("RUSTC_HOST_FUSE_LD_LLD", "1");
            cargo.env("RUSTDOC_FUSE_LD_LLD", "1");
        }

        if let Some(target_linker) = self.linker(target) {
            let target = crate::envify(&target.triple);
            cargo.env(&format!("CARGO_TARGET_{}_LINKER", target), target_linker);
        }
        if self.is_fuse_ld_lld(target) {
            rustflags.arg("-Clink-args=-fuse-ld=lld");
        }
        self.lld_flags(target).for_each(|flag| {
            rustdocflags.arg(&flag);
        });

        if !(["build", "check", "clippy", "fix", "rustc"].contains(&cmd)) && want_rustdoc {
            cargo.env("RUSTDOC_LIBDIR", self.rustc_libdir(compiler));
        }

        let debuginfo_level = match mode {
            Mode::Rustc | Mode::Codegen => self.config.rust_debuginfo_level_rustc,
            Mode::Std => self.config.rust_debuginfo_level_std,
            Mode::ToolBootstrap | Mode::ToolStd | Mode::ToolRustc => {
                self.config.rust_debuginfo_level_tools
            }
        };
        cargo.env(profile_var("DEBUG"), debuginfo_level.to_string());
        cargo.env(
            profile_var("DEBUG_ASSERTIONS"),
            if mode == Mode::Std {
                self.config.rust_debug_assertions_std.to_string()
            } else {
                self.config.rust_debug_assertions.to_string()
            },
        );
        cargo.env(
            profile_var("OVERFLOW_CHECKS"),
            if mode == Mode::Std {
                self.config.rust_overflow_checks_std.to_string()
            } else {
                self.config.rust_overflow_checks.to_string()
            },
        );

        // `dsymutil` adds time to builds on Apple platforms for no clear benefit, and also makes
        // it more difficult for debuggers to find debug info. The compiler currently defaults to
        // running `dsymutil` to preserve its historical default, but when compiling the compiler
        // itself, we skip it by default since we know it's safe to do so in that case.
        // See https://github.com/rust-lang/rust/issues/79361 for more info on this flag.
        if target.contains("apple") {
            if self.config.rust_run_dsymutil {
                rustflags.arg("-Csplit-debuginfo=packed");
            } else {
                rustflags.arg("-Csplit-debuginfo=unpacked");
            }
        }

        if self.config.cmd.bless() {
            // Bless `expect!` tests.
            cargo.env("UPDATE_EXPECT", "1");
        }

        if !mode.is_tool() {
            cargo.env("RUSTC_FORCE_UNSTABLE", "1");
        }

        if let Some(x) = self.crt_static(target) {
            if x {
                rustflags.arg("-Ctarget-feature=+crt-static");
            } else {
                rustflags.arg("-Ctarget-feature=-crt-static");
            }
        }

        if let Some(x) = self.crt_static(compiler.host) {
            cargo.env("RUSTC_HOST_CRT_STATIC", x.to_string());
        }

        if let Some(map_to) = self.build.debuginfo_map_to(GitRepo::Rustc) {
            let map = format!("{}={}", self.build.src.display(), map_to);
            cargo.env("RUSTC_DEBUGINFO_MAP", map);

            // `rustc` needs to know the virtual `/rustc/$hash` we're mapping to,
            // in order to opportunistically reverse it later.
            cargo.env("CFG_VIRTUAL_RUST_SOURCE_BASE_DIR", map_to);
        }

        // Enable usage of unstable features
        cargo.env("RUSTC_BOOTSTRAP", "1");
        self.add_rust_test_threads(&mut cargo);

        // Almost all of the crates that we compile as part of the bootstrap may
        // have a build script, including the standard library. To compile a
        // build script, however, it itself needs a standard library! This
        // introduces a bit of a pickle when we're compiling the standard
        // library itself.
        //
        // To work around this we actually end up using the snapshot compiler
        // (stage0) for compiling build scripts of the standard library itself.
        // The stage0 compiler is guaranteed to have a libstd available for use.
        //
        // For other crates, however, we know that we've already got a standard
        // library up and running, so we can use the normal compiler to compile
        // build scripts in that situation.
        if mode == Mode::Std {
            cargo
                .env("RUSTC_SNAPSHOT", &self.initial_rustc)
                .env("RUSTC_SNAPSHOT_LIBDIR", self.rustc_snapshot_libdir());
        } else {
            cargo
                .env("RUSTC_SNAPSHOT", self.rustc(compiler))
                .env("RUSTC_SNAPSHOT_LIBDIR", self.rustc_libdir(compiler));
        }

        // Tools that use compiler libraries may inherit the `-lLLVM` link
        // requirement, but the `-L` library path is not propagated across
        // separate Cargo projects. We can add LLVM's library path to the
        // platform-specific environment variable as a workaround.
        if mode == Mode::ToolRustc || mode == Mode::Codegen {
            if let Some(llvm_config) = self.llvm_config(target) {
                let llvm_libdir = output(Command::new(&llvm_config).arg("--libdir"));
                add_link_lib_path(vec![llvm_libdir.trim().into()], &mut cargo);
            }
        }

        // Compile everything except libraries and proc macros with the more
        // efficient initial-exec TLS model. This doesn't work with `dlopen`,
        // so we can't use it by default in general, but we can use it for tools
        // and our own internal libraries.
        if !mode.must_support_dlopen() && !target.triple.starts_with("powerpc-") {
            rustflags.arg("-Ztls-model=initial-exec");
        }

        if self.config.incremental {
            cargo.env("CARGO_INCREMENTAL", "1");
        } else {
            // Don't rely on any default setting for incr. comp. in Cargo
            cargo.env("CARGO_INCREMENTAL", "0");
        }

        if let Some(ref on_fail) = self.config.on_fail {
            cargo.env("RUSTC_ON_FAIL", on_fail);
        }

        if self.config.print_step_timings {
            cargo.env("RUSTC_PRINT_STEP_TIMINGS", "1");
        }

        if self.config.print_step_rusage {
            cargo.env("RUSTC_PRINT_STEP_RUSAGE", "1");
        }

        if self.config.backtrace_on_ice {
            cargo.env("RUSTC_BACKTRACE_ON_ICE", "1");
        }

        cargo.env("RUSTC_VERBOSE", self.verbosity.to_string());

        if source_type == SourceType::InTree {
            let mut lint_flags = Vec::new();
            // When extending this list, add the new lints to the RUSTFLAGS of the
            // build_bootstrap function of src/bootstrap/bootstrap.py as well as
            // some code doesn't go through this `rustc` wrapper.
            lint_flags.push("-Wrust_2018_idioms");
            lint_flags.push("-Wunused_lifetimes");
            lint_flags.push("-Wsemicolon_in_expressions_from_macros");

            if self.config.deny_warnings {
                lint_flags.push("-Dwarnings");
                rustdocflags.arg("-Dwarnings");
            }

            // FIXME(#58633) hide "unused attribute" errors in incremental
            // builds of the standard library, as the underlying checks are
            // not yet properly integrated with incremental recompilation.
            if mode == Mode::Std && compiler.stage == 0 && self.config.incremental {
                lint_flags.push("-Aunused-attributes");
            }
            // This does not use RUSTFLAGS due to caching issues with Cargo.
            // Clippy is treated as an "in tree" tool, but shares the same
            // cache as other "submodule" tools. With these options set in
            // RUSTFLAGS, that causes *every* shared dependency to be rebuilt.
            // By injecting this into the rustc wrapper, this circumvents
            // Cargo's fingerprint detection. This is fine because lint flags
            // are always ignored in dependencies. Eventually this should be
            // fixed via better support from Cargo.
            cargo.env("RUSTC_LINT_FLAGS", lint_flags.join(" "));

            rustdocflags.arg("-Wrustdoc::invalid_codeblock_attributes");
        }

        if mode == Mode::Rustc {
            rustflags.arg("-Zunstable-options");
            rustflags.arg("-Wrustc::internal");
        }

        // Throughout the build Cargo can execute a number of build scripts
        // compiling C/C++ code and we need to pass compilers, archivers, flags, etc
        // obtained previously to those build scripts.
        // Build scripts use either the `cc` crate or `configure/make` so we pass
        // the options through environment variables that are fetched and understood by both.
        //
        // FIXME: the guard against msvc shouldn't need to be here
        if target.contains("msvc") {
            if let Some(ref cl) = self.config.llvm_clang_cl {
                cargo.env("CC", cl).env("CXX", cl);
            }
        } else {
            let ccache = self.config.ccache.as_ref();
            let ccacheify = |s: &Path| {
                let ccache = match ccache {
                    Some(ref s) => s,
                    None => return s.display().to_string(),
                };
                // FIXME: the cc-rs crate only recognizes the literal strings
                // `ccache` and `sccache` when doing caching compilations, so we
                // mirror that here. It should probably be fixed upstream to
                // accept a new env var or otherwise work with custom ccache
                // vars.
                match &ccache[..] {
                    "ccache" | "sccache" => format!("{} {}", ccache, s.display()),
                    _ => s.display().to_string(),
                }
            };
            let cc = ccacheify(&self.cc(target));
            cargo.env(format!("CC_{}", target.triple), &cc);

            let cflags = self.cflags(target, GitRepo::Rustc).join(" ");
            cargo.env(format!("CFLAGS_{}", target.triple), &cflags);

            if let Some(ar) = self.ar(target) {
                let ranlib = format!("{} s", ar.display());
                cargo
                    .env(format!("AR_{}", target.triple), ar)
                    .env(format!("RANLIB_{}", target.triple), ranlib);
            }

            if let Ok(cxx) = self.cxx(target) {
                let cxx = ccacheify(&cxx);
                cargo
                    .env(format!("CXX_{}", target.triple), &cxx)
                    .env(format!("CXXFLAGS_{}", target.triple), cflags);
            }
        }

        if mode == Mode::Std && self.config.extended && compiler.is_final_stage(self) {
            rustflags.arg("-Zsave-analysis");
            cargo.env(
                "RUST_SAVE_ANALYSIS_CONFIG",
                "{\"output_file\": null,\"full_docs\": false,\
                       \"pub_only\": true,\"reachable_only\": false,\
                       \"distro_crate\": true,\"signatures\": false,\"borrow_data\": false}",
            );
        }

        // If Control Flow Guard is enabled, pass the `control-flow-guard` flag to rustc
        // when compiling the standard library, since this might be linked into the final outputs
        // produced by rustc. Since this mitigation is only available on Windows, only enable it
        // for the standard library in case the compiler is run on a non-Windows platform.
        // This is not needed for stage 0 artifacts because these will only be used for building
        // the stage 1 compiler.
        if cfg!(windows)
            && mode == Mode::Std
            && self.config.control_flow_guard
            && compiler.stage >= 1
        {
            rustflags.arg("-Ccontrol-flow-guard");
        }

        // For `cargo doc` invocations, make rustdoc print the Rust version into the docs
        // This replaces spaces with newlines because RUSTDOCFLAGS does not
        // support arguments with regular spaces. Hopefully someday Cargo will
        // have space support.
        let rust_version = self.rust_version().replace(' ', "\n");
        rustdocflags.arg("--crate-version").arg(&rust_version);

        // Environment variables *required* throughout the build
        //
        // FIXME: should update code to not require this env var
        cargo.env("CFG_COMPILER_HOST_TRIPLE", target.triple);

        // Set this for all builds to make sure doc builds also get it.
        cargo.env("CFG_RELEASE_CHANNEL", &self.config.channel);

        // This one's a bit tricky. As of the time of this writing the compiler
        // links to the `winapi` crate on crates.io. This crate provides raw
        // bindings to Windows system functions, sort of like libc does for
        // Unix. This crate also, however, provides "import libraries" for the
        // MinGW targets. There's an import library per dll in the windows
        // distribution which is what's linked to. These custom import libraries
        // are used because the winapi crate can reference Windows functions not
        // present in the MinGW import libraries.
        //
        // For example MinGW may ship libdbghelp.a, but it may not have
        // references to all the functions in the dbghelp dll. Instead the
        // custom import library for dbghelp in the winapi crates has all this
        // information.
        //
        // Unfortunately for us though the import libraries are linked by
        // default via `-ldylib=winapi_foo`. That is, they're linked with the
        // `dylib` type with a `winapi_` prefix (so the winapi ones don't
        // conflict with the system MinGW ones). This consequently means that
        // the binaries we ship of things like rustc_codegen_llvm (aka the rustc_codegen_llvm
        // DLL) when linked against *again*, for example with procedural macros
        // or plugins, will trigger the propagation logic of `-ldylib`, passing
        // `-lwinapi_foo` to the linker again. This isn't actually available in
        // our distribution, however, so the link fails.
        //
        // To solve this problem we tell winapi to not use its bundled import
        // libraries. This means that it will link to the system MinGW import
        // libraries by default, and the `-ldylib=foo` directives will still get
        // passed to the final linker, but they'll look like `-lfoo` which can
        // be resolved because MinGW has the import library. The downside is we
        // don't get newer functions from Windows, but we don't use any of them
        // anyway.
        if !mode.is_tool() {
            cargo.env("WINAPI_NO_BUNDLED_LIBRARIES", "1");
        }

        for _ in 1..self.verbosity {
            cargo.arg("-v");
        }

        match (mode, self.config.rust_codegen_units_std, self.config.rust_codegen_units) {
            (Mode::Std, Some(n), _) | (_, _, Some(n)) => {
                cargo.env(profile_var("CODEGEN_UNITS"), n.to_string());
            }
            _ => {
                // Don't set anything
            }
        }

        if self.config.rust_optimize {
            // FIXME: cargo bench/install do not accept `--release`
            if cmd != "bench" && cmd != "install" {
                cargo.arg("--release");
            }
        }

        if self.config.locked_deps {
            cargo.arg("--locked");
        }
        if self.config.vendor || self.is_sudo {
            cargo.arg("--frozen");
        }

        // Try to use a sysroot-relative bindir, in case it was configured absolutely.
        cargo.env("RUSTC_INSTALL_BINDIR", self.config.bindir_relative());

        self.ci_env.force_coloring_in_ci(&mut cargo);

        // When we build Rust dylibs they're all intended for intermediate
        // usage, so make sure we pass the -Cprefer-dynamic flag instead of
        // linking all deps statically into the dylib.
        if matches!(mode, Mode::Std | Mode::Rustc) {
            rustflags.arg("-Cprefer-dynamic");
        }

        // When building incrementally we default to a lower ThinLTO import limit
        // (unless explicitly specified otherwise). This will produce a somewhat
        // slower code but give way better compile times.
        {
            let limit = match self.config.rust_thin_lto_import_instr_limit {
                Some(limit) => Some(limit),
                None if self.config.incremental => Some(10),
                _ => None,
            };

            if let Some(limit) = limit {
                rustflags.arg(&format!("-Cllvm-args=-import-instr-limit={}", limit));
            }
        }

        Cargo { command: cargo, rustflags, rustdocflags }
    }

    /// Ensure that a given step is built, returning its output. This will
    /// cache the step, so it is safe (and good!) to call this as often as
    /// needed to ensure that all dependencies are built.
    pub fn ensure<S: Step>(&'a self, step: S) -> S::Output {
        {
            let mut stack = self.stack.borrow_mut();
            for stack_step in stack.iter() {
                // should skip
                if stack_step.downcast_ref::<S>().map_or(true, |stack_step| *stack_step != step) {
                    continue;
                }
                let mut out = String::new();
                out += &format!("\n\nCycle in build detected when adding {:?}\n", step);
                for el in stack.iter().rev() {
                    out += &format!("\t{:?}\n", el);
                }
                panic!("{}", out);
            }
            if let Some(out) = self.cache.get(&step) {
                self.verbose(&format!("{}c {:?}", "  ".repeat(stack.len()), step));

                return out;
            }
            self.verbose(&format!("{}> {:?}", "  ".repeat(stack.len()), step));
            stack.push(Box::new(step.clone()));
        }

        let (out, dur) = {
            let start = Instant::now();
            let zero = Duration::new(0, 0);
            let parent = self.time_spent_on_dependencies.replace(zero);
            let out = step.clone().run(self);
            let dur = start.elapsed();
            let deps = self.time_spent_on_dependencies.replace(parent + dur);
            (out, dur - deps)
        };

        if self.config.print_step_timings && !self.config.dry_run {
            println!("[TIMING] {:?} -- {}.{:03}", step, dur.as_secs(), dur.subsec_millis());
        }

        {
            let mut stack = self.stack.borrow_mut();
            let cur_step = stack.pop().expect("step stack empty");
            assert_eq!(cur_step.downcast_ref(), Some(&step));
        }
        self.verbose(&format!("{}< {:?}", "  ".repeat(self.stack.borrow().len()), step));
        self.cache.put(step, out.clone());
        out
    }

    /// Ensure that a given step is built *only if it's supposed to be built by default*, returning
    /// its output. This will cache the step, so it's safe (and good!) to call this as often as
    /// needed to ensure that all dependencies are build.
    pub(crate) fn ensure_if_default<T, S: Step<Output = Option<T>>>(
        &'a self,
        step: S,
    ) -> S::Output {
        let desc = StepDescription::from::<S>();
        let should_run = (desc.should_run)(ShouldRun::new(self));

        // Avoid running steps contained in --exclude
        for pathset in &should_run.paths {
            if desc.is_excluded(self, pathset) {
                return None;
            }
        }

        // Only execute if it's supposed to run as default
        if desc.default && should_run.is_really_default() { self.ensure(step) } else { None }
    }
}

#[cfg(test)]
mod tests;

#[derive(Debug, Clone)]
struct Rustflags(String, TargetSelection);

impl Rustflags {
    fn new(target: TargetSelection) -> Rustflags {
        let mut ret = Rustflags(String::new(), target);
        ret.propagate_cargo_env("RUSTFLAGS");
        ret
    }

    /// By default, cargo will pick up on various variables in the environment. However, bootstrap
    /// reuses those variables to pass additional flags to rustdoc, so by default they get overriden.
    /// Explicitly add back any previous value in the environment.
    ///
    /// `prefix` is usually `RUSTFLAGS` or `RUSTDOCFLAGS`.
    fn propagate_cargo_env(&mut self, prefix: &str) {
        // Inherit `RUSTFLAGS` by default ...
        self.env(prefix);

        // ... and also handle target-specific env RUSTFLAGS if they're configured.
        let target_specific = format!("CARGO_TARGET_{}_{}", crate::envify(&self.1.triple), prefix);
        self.env(&target_specific);
    }

    fn env(&mut self, env: &str) {
        if let Ok(s) = env::var(env) {
            for part in s.split(' ') {
                self.arg(part);
            }
        }
    }

    fn arg(&mut self, arg: &str) -> &mut Self {
        assert_eq!(arg.split(' ').count(), 1);
        if !self.0.is_empty() {
            self.0.push(' ');
        }
        self.0.push_str(arg);
        self
    }
}

#[derive(Debug)]
pub struct Cargo {
    command: Command,
    rustflags: Rustflags,
    rustdocflags: Rustflags,
}

impl Cargo {
    pub fn rustdocflag(&mut self, arg: &str) -> &mut Cargo {
        self.rustdocflags.arg(arg);
        self
    }
    pub fn rustflag(&mut self, arg: &str) -> &mut Cargo {
        self.rustflags.arg(arg);
        self
    }

    pub fn arg(&mut self, arg: impl AsRef<OsStr>) -> &mut Cargo {
        self.command.arg(arg.as_ref());
        self
    }

    pub fn args<I, S>(&mut self, args: I) -> &mut Cargo
    where
        I: IntoIterator<Item = S>,
        S: AsRef<OsStr>,
    {
        for arg in args {
            self.arg(arg.as_ref());
        }
        self
    }

    pub fn env(&mut self, key: impl AsRef<OsStr>, value: impl AsRef<OsStr>) -> &mut Cargo {
        // These are managed through rustflag/rustdocflag interfaces.
        assert_ne!(key.as_ref(), "RUSTFLAGS");
        assert_ne!(key.as_ref(), "RUSTDOCFLAGS");
        self.command.env(key.as_ref(), value.as_ref());
        self
    }

    pub fn add_rustc_lib_path(&mut self, builder: &Builder<'_>, compiler: Compiler) {
        builder.add_rustc_lib_path(compiler, &mut self.command);
    }

    pub fn current_dir(&mut self, dir: &Path) -> &mut Cargo {
        self.command.current_dir(dir);
        self
    }
}

impl From<Cargo> for Command {
    fn from(mut cargo: Cargo) -> Command {
        let rustflags = &cargo.rustflags.0;
        if !rustflags.is_empty() {
            cargo.command.env("RUSTFLAGS", rustflags);
        }

        let rustdocflags = &cargo.rustdocflags.0;
        if !rustdocflags.is_empty() {
            cargo.command.env("RUSTDOCFLAGS", rustdocflags);
        }

        cargo.command
    }
}<|MERGE_RESOLUTION|>--- conflicted
+++ resolved
@@ -533,11 +533,12 @@
                 install::Src,
                 install::Rustc
             ),
-<<<<<<< HEAD
-            Kind::Run => describe!(run::Dashboard, run::ExpandYamlAnchors, run::BuildManifest),
-=======
-            Kind::Run => describe!(run::ExpandYamlAnchors, run::BuildManifest, run::BumpStage0),
->>>>>>> 73641cd2
+            Kind::Run => describe!(
+                run::Dashboard,
+                run::ExpandYamlAnchors,
+                run::BuildManifest,
+                run::BumpStage0
+            ),
         }
     }
 
