--- conflicted
+++ resolved
@@ -123,11 +123,7 @@
    |             ^^^^^^^^^^^^^^^^^^^^^^^^^^^^^^ help: try: `super::super::super_imports::foofoo`
 
 error: usage of wildcard import
-<<<<<<< HEAD
-  --> $DIR/wildcard_imports.rs:236:13
-=======
   --> $DIR/wildcard_imports.rs:241:13
->>>>>>> 150a6598
    |
 LL |         use super::*;
    |             ^^^^^^^^ help: try: `super::foofoo`
