--- conflicted
+++ resolved
@@ -10,15 +10,9 @@
 use rustc_hir as hir;
 use rustc_hir::intravisit::{walk_body, walk_expr, walk_ty, FnKind, NestedVisitorMap, Visitor};
 use rustc_hir::{
-<<<<<<< HEAD
-    BinOpKind, Block, Body, Expr, ExprKind, FnDecl, FnRetTy, FnSig, GenericArg, GenericParamKind, HirId, ImplItem,
-    ImplItemKind, Item, ItemKind, Lifetime, Lit, Local, MatchSource, MutTy, Mutability, Node, QPath, Stmt, StmtKind,
-    TraitFn, TraitItem, TraitItemKind, TyKind, UnOp,
-=======
     BinOpKind, Block, Body, Expr, ExprKind, FnDecl, FnRetTy, FnSig, GenericArg, GenericBounds, GenericParamKind, HirId,
     ImplItem, ImplItemKind, Item, ItemKind, Lifetime, Lit, Local, MatchSource, MutTy, Mutability, Node, QPath, Stmt,
     StmtKind, SyntheticTyParamKind, TraitFn, TraitItem, TraitItemKind, TyKind, UnOp,
->>>>>>> 084b2039
 };
 use rustc_lint::{LateContext, LateLintPass, LintContext};
 use rustc_middle::hir::map::Map;
